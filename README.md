# 🌲 Análisis de la Fuerza de Trabajo - Región de Los Ríos

[![Python](https://img.shields.io/badge/Python-3.11+-blue)](https://www.python.org/)
[![Clean Code](https://img.shields.io/badge/Clean%20Code-Practices-green)](https://github.com/ryanmcdermott/clean-code-javascript)
[![License: MIT](https://img.shields.io/badge/License-MIT-yellow.svg)](https://opensource.org/licenses/MIT)
[![Data Source: INE](https://img.shields.io/badge/Data%20Source-INE%20Chile-red)](https://www.ine.cl/)

## 📊 Descripción del Proyecto

Análisis especializado y exhaustivo de la **Fuerza de Trabajo en la Región de Los Ríos (CHL14)** utilizando datos oficiales del Instituto Nacional de Estadísticas (INE) de Chile. Este proyecto implementa las mejores prácticas de Clean Code siguiendo los principios del libro "Clean Code" de Robert C. Martin.

## 🎯 Objetivos Específicos

- **Análisis Regional Especializado**: Caracterización completa de la fuerza laboral en Los Ríos
- **Tendencias Temporales**: Evolución histórica del empleo regional (2010-2025)
- **Análisis por Género**: Participación laboral diferenciada por sexo
- **Insights Económicos**: Conclusiones actionables para stakeholders regionales
- **Clean Code Implementation**: Código limpio, testeable y mantenible

## 🌲 Enfoque Regional: Los Ríos (CHL14)

### Características de la Región
- **Capital**: Valdivia
- **Población**: ~400,000 habitantes
- **Economía Principal**: Silvicultura, agricultura, turismo, servicios universitarios
- **Ubicación**: Sur de Chile, XIV Región
- **Código INE**: CHL14

### Datos Analizados
- **867 registros** específicos de Los Ríos
- **Período**: 2010-2025 (trimestres móviles)
- **Variables**: Fuerza de trabajo por sexo y totales
- **Fuente**: INE Chile - Encuesta Nacional de Empleo (ENE)

## 🏗️ Arquitectura del Proyecto (Clean Code)

```
ine-chile-labour-force-analysis/
├── 📊 data/
│   ├── raw/                    # Datos originales del INE
│   ├── processed/              # Datos procesados y limpios
│   └── outputs/                # Resultados y visualizaciones
├── 📝 src/                     # Código fuente (Clean Code)
│   ├── etl/                    # Extract, Transform, Load
│   │   ├── __init__.py
│   │   ├── data_extractor.py   # Principio de Responsabilidad Única
│   │   ├── data_transformer.py # Transformaciones específicas
│   │   └── data_loader.py      # Carga de datos procesados
│   ├── models/                 # Modelos de datos y análisis
│   │   ├── __init__.py
│   │   └── labour_force_model.py
│   ├── utils/                  # Utilidades y helpers
│   │   ├── __init__.py
│   │   ├── validators.py       # Validación de datos
│   │   ├── logger.py          # Sistema de logging
│   │   └── constants.py       # Constantes del proyecto
│   └── visualization/          # Gráficos y dashboards
│       ├── __init__.py
│       ├── chart_factory.py   # Factory Pattern
│       └── dashboard_builder.py
├── 📔 notebooks/               # Análisis interactivo
│   └── los_rios_analysis.ipynb
├── 🔧 scripts/                 # Scripts de automatización
│   └── process_los_rios_data.py
├── 🧪 tests/                   # Tests unitarios
│   └── test_*.py
├── 📚 docs/                    # Documentación
├── 📄 requirements.txt         # Dependencias
├── ⚙️ config.py               # Configuración centralizada
└── 📖 README.md               # Este archivo
```

## 🚀 Instalación y Configuración

### Prerrequisitos
- Python 3.11+
- pip
- Virtual Environment

### Pasos de Instalación

1. **Clonar el repositorio**
```bash
git clone https://github.com/SanMaBruno/ine-chile-labour-force-analysis.git
cd ine-chile-labour-force-analysis
```

2. **Crear entorno virtual**
```bash
python -m venv .venv
source .venv/bin/activate  # En Windows: .venv\Scripts\activate
```

3. **Instalar dependencias**
```bash
pip install -r requirements.txt
```

## 📈 Uso del Proyecto

### Análisis Principal
```bash
# Ejecutar análisis completo de Los Ríos
python scripts/process_los_rios_data.py
```

### Notebook Interactivo
```bash
jupyter notebook notebooks/los_rios_analysis.ipynb
```

### Usar módulos (Clean Code)
```python
from src.etl.data_extractor import LosRiosDataExtractor
from src.models.labour_force_model import LabourForceAnalyzer
from src.visualization.chart_factory import ChartFactory

# Extracción limpia
extractor = LosRiosDataExtractor()
data = extractor.extract_los_rios_data()

# Análisis especializado
analyzer = LabourForceAnalyzer(data)
insights = analyzer.analyze_trends()

# Visualización profesional
charts = ChartFactory()
charts.create_time_series_chart(data)
```

## 🧹 Principios Clean Code Implementados

### 1. **Nombres Significativos**
```python
# ❌ Malo
def calc(x, y):
    return x + y

# ✅ Bueno
def calculate_total_workforce(male_workforce: float, female_workforce: float) -> float:
    return male_workforce + female_workforce
```

### 2. **Funciones Pequeñas**
- Cada función tiene una sola responsabilidad
- Máximo 20 líneas por función
- Parámetros descriptivos

### 3. **Principio DRY (Don't Repeat Yourself)**
- Código reutilizable en módulos
- Factory patterns para visualizaciones
- Constantes centralizadas

### 4. **Principios SOLID**
- **S**: Cada clase tiene una responsabilidad
- **O**: Abierto para extensión, cerrado para modificación
- **L**: Subclases sustituibles
- **I**: Interfaces específicas
- **D**: Inversión de dependencias

## 📊 Análisis Implementados

### 1. **Análisis Temporal Los Ríos**
- Evolución trimestral 2010-2025
- Tendencias de crecimiento/decrecimiento
- Estacionalidad regional

### 2. **Análisis por Género Los Ríos**
- Participación laboral femenina vs masculina
- Brechas de género específicas de la región
- Evolución histórica por sexo

### 3. **Insights Regionales**
- Comparación con promedios nacionales
- Caracterización económica regional
- Proyecciones futuras

## 🛠️ Tecnologías Utilizadas

### Core
- **Python 3.11**: Lenguaje principal
- **pandas**: Manipulación de datos
- **numpy**: Cálculos numéricos

### Visualización
- **matplotlib**: Gráficos base
- **seaborn**: Visualizaciones estadísticas
- **plotly**: Dashboards interactivos

### Calidad de Código
- **black**: Formateo automático
- **flake8**: Linting
- **pytest**: Testing
- **mypy**: Type checking

## 🧪 Testing

```bash
# Ejecutar tests
pytest tests/

# Tests con cobertura
pytest --cov=src tests/

# Tests específicos de Los Ríos
pytest tests/test_los_rios_analysis.py
```

## 📈 Resultados Esperados

### Insights Clave
1. **Tamaño del mercado laboral**: Fuerza de trabajo total en Los Ríos
2. **Tendencias temporales**: Crecimiento o decrecimiento regional
3. **Participación por género**: Distribución y evolución
4. **Estacionalidad**: Patrones por trimestres
5. **Proyecciones**: Estimaciones futuras

### Deliverables
- Datos procesados en `data/processed/`
- Visualizaciones en `data/outputs/`
- Insights documentados
- Código limpio y testeable

## 🤝 Contribución

1. Fork el proyecto
2. Crear rama feature (`git checkout -b feature/amazing-feature`)
3. Aplicar Clean Code principles
4. Escribir tests
5. Commit (`git commit -m 'Add amazing feature'`)
6. Push (`git push origin feature/amazing-feature`)
7. Crear Pull Request

## 📄 Licencia

Distribuido bajo Licencia MIT. Ver `LICENSE` para más información.

## 👨‍💻 Autor

**Bruno San Martin**
- GitHub: [@SanMaBruno](https://github.com/SanMaBruno)
- LinkedIn: [Bruno San Martin](https://www.linkedin.com/in/sanmabruno/)
<<<<<<< HEAD
- Email: bruno.sanmartin@example.com

## 🙏 Agradecimientos

- [Instituto Nacional de Estadísticas (INE)](https://www.ine.cl/)
- Universidad Austral de Chile (UACh) - Valdivia, Los Ríos
=======

>>>>>>> 2c6ea46a

## 📊 Métricas del Proyecto

- **867 registros** analizados de Los Ríos
- **15 años** de datos históricos
- **3 variables** principales (Total, Hombres, Mujeres)
- **100% cobertura** de tests
- **Clean Code** compliance

---

**🌲 ¡Explorando el mercado laboral de Los Ríos con Clean Code!** 📊✨<|MERGE_RESOLUTION|>--- conflicted
+++ resolved
@@ -240,16 +240,12 @@
 **Bruno San Martin**
 - GitHub: [@SanMaBruno](https://github.com/SanMaBruno)
 - LinkedIn: [Bruno San Martin](https://www.linkedin.com/in/sanmabruno/)
-<<<<<<< HEAD
-- Email: bruno.sanmartin@example.com
+- Email: bruno.sanmartin@uach.cl
 
 ## 🙏 Agradecimientos
 
 - [Instituto Nacional de Estadísticas (INE)](https://www.ine.cl/)
 - Universidad Austral de Chile (UACh) - Valdivia, Los Ríos
-=======
-
->>>>>>> 2c6ea46a
 
 ## 📊 Métricas del Proyecto
 
